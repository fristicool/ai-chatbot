--- conflicted
+++ resolved
@@ -17,11 +17,7 @@
   useWindowSize,
 } from 'usehooks-ts';
 
-<<<<<<< HEAD
-import { Document, suggestion } from '@/db/schema';
-=======
 import { Document, Suggestion, Vote } from '@/db/schema';
->>>>>>> 4880e0d9
 import { fetcher } from '@/lib/utils';
 
 import { DiffView } from './diffview';
