'use client';

import { Attachment, Message } from 'ai';
import { useChat } from 'ai/react';
<<<<<<< HEAD
import { User } from 'next-auth';
=======
import { AnimatePresence } from 'framer-motion';
>>>>>>> b3cb0ea7
import { useState } from 'react';
import { toast } from 'sonner';

import { Model } from '@/ai/models';
import { ChatHeader } from '@/components/custom/chat-header';
import { Message as PreviewMessage } from '@/components/custom/message';
import { useScrollToBottom } from '@/components/custom/use-scroll-to-bottom';

import { Canvas, UICanvas } from './canvas';
import { CanvasStreamHandler } from './canvas-stream-handler';
import { MultimodalInput } from './multimodal-input';
import { Overview } from './overview';

export function Chat({
  id,
  initialMessages,
<<<<<<< HEAD
  selectedModelName,
  user,
}: {
  id: string;
  initialMessages: Array<Message>;
  selectedModelName: Model['name'];
  user: User | undefined;
}) {
  const { messages, handleSubmit, input, setInput, append, isLoading, stop } =
    useChat({
      body: { id, model: selectedModelName },
      initialMessages,
      onFinish: () => {
        if (user) {
          window.history.replaceState({}, '', `/chat/${id}`);
        }
      },
      onError: (error) => {
        if (error.message === 'Too many requests') {
          toast.error('Too many requests. Please try again later!');
        }
      },
    });
=======
  selectedModelId,
}: {
  id: string;
  initialMessages: Array<Message>;
  selectedModelId: string;
}) {
  const {
    messages,
    setMessages,
    handleSubmit,
    input,
    setInput,
    append,
    isLoading,
    stop,
    data: streamingData,
  } = useChat({
    body: { id, modelId: selectedModelId },
    initialMessages,
    onFinish: () => {
      window.history.replaceState({}, '', `/chat/${id}`);
    },
  });

  const [canvas, setCanvas] = useState<UICanvas | null>(null);
>>>>>>> b3cb0ea7

  const [messagesContainerRef, messagesEndRef] =
    useScrollToBottom<HTMLDivElement>();

  const [attachments, setAttachments] = useState<Array<Attachment>>([]);

  return (
<<<<<<< HEAD
    <div className="flex flex-col min-w-0 h-dvh bg-background">
      <ChatHeader selectedModelName={selectedModelName} user={user} />
      <div
        ref={messagesContainerRef}
        className="flex flex-col min-w-0 gap-6 flex-1 overflow-y-scroll"
      >
        {messages.length === 0 && <Overview />}
=======
    <>
      <div className="flex flex-col min-w-0 h-dvh bg-background">
        <ChatHeader selectedModelId={selectedModelId} />
        <div
          ref={messagesContainerRef}
          className="flex flex-col min-w-0 gap-6 flex-1 overflow-y-scroll"
        >
          {messages.length === 0 && <Overview />}
>>>>>>> b3cb0ea7

          {messages.map((message) => (
            <PreviewMessage
              key={message.id}
              role={message.role}
              content={message.content}
              attachments={message.experimental_attachments}
              toolInvocations={message.toolInvocations}
              canvas={canvas}
              setCanvas={setCanvas}
            />
          ))}

          <div
            ref={messagesEndRef}
            className="shrink-0 min-w-[24px] min-h-[24px]"
          />
        </div>
        <form className="flex mx-auto px-4 bg-background pb-4 md:pb-6 gap-2 w-full md:max-w-3xl">
          <MultimodalInput
            input={input}
            setInput={setInput}
            handleSubmit={handleSubmit}
            isLoading={isLoading}
            stop={stop}
            attachments={attachments}
            setAttachments={setAttachments}
            messages={messages}
            setMessages={setMessages}
            append={append}
          />
        </form>
      </div>

      <AnimatePresence>
        {canvas && canvas.isVisible && (
          <Canvas
            input={input}
            setInput={setInput}
            handleSubmit={handleSubmit}
            isLoading={isLoading}
            stop={stop}
            attachments={attachments}
            setAttachments={setAttachments}
            append={append}
            canvas={canvas}
            setCanvas={setCanvas}
            messages={messages}
            setMessages={setMessages}
          />
        )}
      </AnimatePresence>

      <CanvasStreamHandler
        streamingData={streamingData}
        setCanvas={setCanvas}
      />
    </>
  );
}<|MERGE_RESOLUTION|>--- conflicted
+++ resolved
@@ -2,15 +2,11 @@
 
 import { Attachment, Message } from 'ai';
 import { useChat } from 'ai/react';
-<<<<<<< HEAD
+import { AnimatePresence } from 'framer-motion';
 import { User } from 'next-auth';
-=======
-import { AnimatePresence } from 'framer-motion';
->>>>>>> b3cb0ea7
 import { useState } from 'react';
 import { toast } from 'sonner';
 
-import { Model } from '@/ai/models';
 import { ChatHeader } from '@/components/custom/chat-header';
 import { Message as PreviewMessage } from '@/components/custom/message';
 import { useScrollToBottom } from '@/components/custom/use-scroll-to-bottom';
@@ -23,36 +19,13 @@
 export function Chat({
   id,
   initialMessages,
-<<<<<<< HEAD
-  selectedModelName,
+  selectedModelId,
   user,
 }: {
   id: string;
   initialMessages: Array<Message>;
-  selectedModelName: Model['name'];
+  selectedModelId: string;
   user: User | undefined;
-}) {
-  const { messages, handleSubmit, input, setInput, append, isLoading, stop } =
-    useChat({
-      body: { id, model: selectedModelName },
-      initialMessages,
-      onFinish: () => {
-        if (user) {
-          window.history.replaceState({}, '', `/chat/${id}`);
-        }
-      },
-      onError: (error) => {
-        if (error.message === 'Too many requests') {
-          toast.error('Too many requests. Please try again later!');
-        }
-      },
-    });
-=======
-  selectedModelId,
-}: {
-  id: string;
-  initialMessages: Array<Message>;
-  selectedModelId: string;
 }) {
   const {
     messages,
@@ -68,12 +41,18 @@
     body: { id, modelId: selectedModelId },
     initialMessages,
     onFinish: () => {
-      window.history.replaceState({}, '', `/chat/${id}`);
+      if (user) {
+        window.history.replaceState({}, '', `/chat/${id}`);
+      }
+    },
+    onError: (error) => {
+      if (error.message === 'Too many requests') {
+        toast.error('Too many requests. Please try again later!');
+      }
     },
   });
 
   const [canvas, setCanvas] = useState<UICanvas | null>(null);
->>>>>>> b3cb0ea7
 
   const [messagesContainerRef, messagesEndRef] =
     useScrollToBottom<HTMLDivElement>();
@@ -81,24 +60,15 @@
   const [attachments, setAttachments] = useState<Array<Attachment>>([]);
 
   return (
-<<<<<<< HEAD
-    <div className="flex flex-col min-w-0 h-dvh bg-background">
-      <ChatHeader selectedModelName={selectedModelName} user={user} />
-      <div
-        ref={messagesContainerRef}
-        className="flex flex-col min-w-0 gap-6 flex-1 overflow-y-scroll"
-      >
-        {messages.length === 0 && <Overview />}
-=======
     <>
       <div className="flex flex-col min-w-0 h-dvh bg-background">
-        <ChatHeader selectedModelId={selectedModelId} />
+        <ChatHeader selectedModelId={selectedModelId} user={user} />
+
         <div
           ref={messagesContainerRef}
           className="flex flex-col min-w-0 gap-6 flex-1 overflow-y-scroll"
         >
           {messages.length === 0 && <Overview />}
->>>>>>> b3cb0ea7
 
           {messages.map((message) => (
             <PreviewMessage
