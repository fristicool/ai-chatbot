--- conflicted
+++ resolved
@@ -13,19 +13,6 @@
 } from 'react';
 import { toast } from 'sonner';
 
-<<<<<<< HEAD
-import { ArrowUpIcon, PaperclipIcon, StopIcon } from "./icons";
-import { PreviewAttachment } from "./preview-attachment";
-import useWindowSize from "./use-window-size";
-import { Button } from "../ui/button";
-import { Textarea } from "../ui/textarea";
-
-const suggestedActions = [
-  {
-    title: "What is the weather",
-    label: "in San Francisco?",
-    action: "What is the weather in San Francisco?",
-=======
 import { ArrowUpIcon, PaperclipIcon, StopIcon } from './icons';
 import { PreviewAttachment } from './preview-attachment';
 import useWindowSize from './use-window-size';
@@ -37,7 +24,6 @@
     title: 'What is the weather',
     label: 'in San Francisco?',
     action: 'What is the weather in San Francisco?',
->>>>>>> a68eb2a0
   },
   {
     title: "Answer like I'm 5,",
