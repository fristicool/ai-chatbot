--- conflicted
+++ resolved
@@ -4,31 +4,20 @@
 
 import type { Suggestion } from '@/lib/db/schema';
 
-<<<<<<< HEAD
-import type { UIBlock } from './block';
-=======
 import type { BlockKind, UIBlock } from './block';
->>>>>>> 9778631d
 import { useUserMessageId } from '@/hooks/use-user-message-id';
 
 type StreamingDelta = {
   type:
     | 'text-delta'
-<<<<<<< HEAD
-=======
     | 'code-delta'
->>>>>>> 9778631d
     | 'title'
     | 'id'
     | 'suggestion'
     | 'clear'
     | 'finish'
-<<<<<<< HEAD
-    | 'user-message-id';
-=======
     | 'user-message-id'
     | 'kind';
->>>>>>> 9778631d
 
   content: string | Suggestion;
 };
